--- conflicted
+++ resolved
@@ -1,177 +1,173 @@
-<tool id="alphafold" name="alphafold" version="@TOOL_VERSION@+galaxy@VERSION_SUFFIX@" profile="20.01">
-    <description></description>
-    <macros>
-        <token name="@TOOL_VERSION@">2.0.0</token>
-        <token name="@VERSION_SUFFIX@">0</token>
-    </macros>
-
-    <edam_topics>
-        <edam_topic>topic_0082</edam_topic>
-    </edam_topics>
-    <edam_operations>
-        <edam_operation>operation_0474</edam_operation>
-    </edam_operations>
-
-    <requirements>
-        <container type="docker">clairemcwhite/alphafold@sha256:a0369d8d81c21879d2ad6e3f49885df35fd98200214f2f741e14ff4de981b4b1</container>
-    </requirements>
-
-    <command detect_errors="exit_code"><![CDATA[
-        ## fasta setup ----------------------------
-        #if $fasta_or_text.input_mode == 'history':
-            cat $fasta_or_text.fasta_file > input.fasta &&
-            #set format = 'file'
-
-        #elif $fasta_or_text.input_mode == 'textbox':
-            echo '$fasta_or_text.fasta_text' > input.fasta &&
-            #set format = 'text'
-        #end if
-
-        python3 $__tool_directory__/validate_fasta.py input.fasta $format &&
-
-        ## env vars -------------------------------
-        export TF_FORCE_UNIFIED_MEMORY=1 &&
-        export XLA_PYTHON_CLIENT_MEM_FRACTION=4.0 &&
-        export DATE=`date +"%Y-%m-%d"` &&
-
-        ## run alphafold  -------------------------
-        ln -s /app/alphafold/alphafold alphafold &&
-  	    python /app/alphafold/run_alphafold.py
-  	    --fasta_paths alphafold.fasta
-        --output_dir output
-        --data_dir /data                        ## location of the alphafold databases on pulsar node
-        --uniref90_database_path /data/uniref90/uniref90.fasta
-        --mgnify_database_path /data/mgnify/mgy_clusters_2018_12.fa
-        --pdb70_database_path /data/pdb70/pdb70
-        --template_mmcif_dir /data/pdb_mmcif/mmcif_files
-        --obsolete_pdbs_path /data/pdb_mmcif/obsolete.dat
-        --max_template_date=\$DATE
-        --model_names model_1,model_2,model_3,model_4,model_5
-        --bfd_database_path /data/bfd/bfd_metaclust_clu_complete_id30_c90_final_seq.sorted_opt 
-        --uniclust30_database_path /data/uniclust30/uniclust30_2018_08/uniclust30_2018_08
-        &&
-
-        ## for dry run testing
-        ## cp -r $__tool_directory__/output . &&
-
-        ## generate extra outputs -----------------
-        ## plddts
-<<<<<<< HEAD
-        python3 $__tool_directory__/gen_extra_outputs.py plddts &&
-
-        echo 'pwd here' &&
-        pwd &&
-=======
-        python3 $__tool_directory__/gen_extra_outputs.py output/alphafold plddts &&
->>>>>>> f8f05ba4
-        
-        ## html
-        mkdir -p '${ html.files_path }' &&
-        wget -q -O - https://raw.githubusercontent.com/neoformit/alphafold-galaxy/embedded/index.html > ${html} &&
-        cp output/alphafold/ranked_*.pdb '${html.files_path}' && 
-        mv working/* . 
-
-
-    ]]></command>
-    <inputs>
-        <conditional name="fasta_or_text">
-            <param name="input_mode" type="select" label="Use fasta from history or paste sequence?" help="Input protein sequence to fold. Format can be fasta file from history, or text. Provide a single protein sequence per job. ">
-                <option value="history">Use fasta from history</option>
-                <option value="textbox">Paste sequence into textbox</option>
-            </param>
-            <when value="history">
-                <param name="fasta_file" type="data" format="fasta" label="Fasta file from history" help="Select single fasta protein sequence from your history. If you wish to fold multiple proteins, submit an individual job for each protein." />
-            </when>
-            <when value="textbox">
-                <param name="fasta_text" type="text" area="true" value="" label="Fasta sequence" help="Paste single protein sequence in the textbox above. DO NOT include a fasta header line (starting with '>'). If you wish to fold multiple proteins, submit an individual job for each protein.">
-                    <sanitizer invalid_char="">
-                        <!-- TODO make this more flexible?  -->
-                        <valid initial="string.letters,string.digits">
-                            <add value="_" />
-                            <add value=">" />
-                            <add value="-" />
-                            <add value="=" />
-                            <add value="/" />
-                            <add value="\" />
-                            <add value="\n" />
-                            <add value="|" />
-                            <add value=" " />
-                        </valid>
-                    </sanitizer>
-                </param>
-            </when>
-        </conditional>
-        <param name="output_plddts" type="boolean" checked="true" label="Output per-residue confidence scores" help="Alphafold produces a pLDDT score between 0-100 for each residue in the folded models. High scores represent high confidence in placement for the residue, while low scoring residues have lower confidence. Sections of low confidence often occur in disordered regions. " />
-
-    </inputs>
-    <outputs>
-        <!-- <collection name="models" type="list" label="${tool.name} on ${on_string}: Models">
-		    <discover_datasets pattern="(?P&lt;designation&gt;ranked_\d)\.pdb" ext="pdb" directory="output/alphafold/"/>
-        </collection> -->
-        <data name="model5" format="pdb" from_work_dir="output/alphafold/ranked_4.pdb" label="${tool.name} on ${on_string}: Model 5"/>
-        <data name="model4" format="pdb" from_work_dir="output/alphafold/ranked_3.pdb" label="${tool.name} on ${on_string}: Model 4"/>
-        <data name="model3" format="pdb" from_work_dir="output/alphafold/ranked_2.pdb" label="${tool.name} on ${on_string}: Model 3"/>
-        <data name="model2" format="pdb" from_work_dir="output/alphafold/ranked_1.pdb" label="${tool.name} on ${on_string}: Model 2"/>
-        <data name="model1" format="pdb" from_work_dir="output/alphafold/ranked_0.pdb" label="${tool.name} on ${on_string}: Model 1"/>
-
-        <data name="confidence_scores" format="tsv" from_work_dir="output/alphafold/model_confidence_scores.tsv" label="${tool.name} on ${on_string}: Model confidence scores"/>
-        <data name="plddts" format="tsv" from_work_dir="output/alphafold/plddts.tsv" label="${tool.name} on ${on_string}: Per-residue confidence scores (plddts)">
-            <filter>(output_plddts)</filter>
-        </data>
-        <data name="html" format="html" label="${tool.name} on ${on_string}: Webpage" />
-
-    </outputs>
-    <tests>
-
-        <!-- this is a TODO! -->
-        <!-- the following is a rough template to fine tune after an initial run has been completed. -->
-        <test expect_num_outputs="4">
-            <conditional name="fasta_or_text">
-                <param name="input_mode" value="history"/>
-                <param name="fasta_file" value="test1.fasta"/>
-            </conditional>
-            <param name="output_plddts" value="true"/>
-            <!-- 'models' output test can be improved once 'test1.fasta' is actually run -->
-            <!-- <output_collection name="models" type="list">
-                <element name="model_1.pdb" file="test1_model_1.pdb" compare="sim_size" delta="50" />
-            </output_collection> -->
-            <output name="confidence_scores">
-                <assert_contents>
-                    <has_n_columns n="2"/>
-                    <has_n_lines n="6"/>
-                    <has_size value="158" delta="10"/>
-                </assert_contents>
-            </output>
-            <output name="plddts">
-                <assert_contents>
-                    <has_n_columns n="2"/>
-                    <has_n_lines n="6"/>
-                    <has_size value="3100" delta="200"/>
-                </assert_contents>
-            </output>
-            <output name="html" file="index.html" compare="diff" delta="0" />
-        </test>
-
-    </tests>
-    <help><![CDATA[
-
-.. class:: infomark
-
-**What it does**
-
-Fill in help in reStructuredText format (https://docutils.sourceforge.io/docs/ref/rst/restructuredtext.html)
-If you want, you can preview your help section using this online editor: http://rst.ninjs.org/
-
-Usage
-.....
-
-**Input**
-
-**Output**
-
-
-    ]]></help>
-    <citations>
-        <citation type="doi">https://doi.org/10.1038/s41586-021-03819-2</citation>
-    </citations>
-</tool>
+<tool id="alphafold" name="alphafold" version="@TOOL_VERSION@+galaxy@VERSION_SUFFIX@" profile="20.01">
+    <description></description>
+    <macros>
+        <token name="@TOOL_VERSION@">2.0.0</token>
+        <token name="@VERSION_SUFFIX@">0</token>
+    </macros>
+
+    <edam_topics>
+        <edam_topic>topic_0082</edam_topic>
+    </edam_topics>
+    <edam_operations>
+        <edam_operation>operation_0474</edam_operation>
+    </edam_operations>
+
+    <requirements>
+        <container type="docker">clairemcwhite/alphafold@sha256:a0369d8d81c21879d2ad6e3f49885df35fd98200214f2f741e14ff4de981b4b1</container>
+    </requirements>
+
+    <command detect_errors="exit_code"><![CDATA[
+        ## fasta setup ----------------------------
+        #if $fasta_or_text.input_mode == 'history':
+            cat $fasta_or_text.fasta_file > input.fasta &&
+            #set format = 'file'
+
+        #elif $fasta_or_text.input_mode == 'textbox':
+            echo '$fasta_or_text.fasta_text' > input.fasta &&
+            #set format = 'text'
+        #end if
+
+        python3 $__tool_directory__/validate_fasta.py input.fasta $format &&
+
+        ## env vars -------------------------------
+        export TF_FORCE_UNIFIED_MEMORY=1 &&
+        export XLA_PYTHON_CLIENT_MEM_FRACTION=4.0 &&
+        export DATE=`date +"%Y-%m-%d"` &&
+
+        ## run alphafold  -------------------------
+        ln -s /app/alphafold/alphafold alphafold &&
+  	    python /app/alphafold/run_alphafold.py
+  	    --fasta_paths alphafold.fasta
+        --output_dir output
+        --data_dir /data                        ## location of the alphafold databases on pulsar node
+        --uniref90_database_path /data/uniref90/uniref90.fasta
+        --mgnify_database_path /data/mgnify/mgy_clusters_2018_12.fa
+        --pdb70_database_path /data/pdb70/pdb70
+        --template_mmcif_dir /data/pdb_mmcif/mmcif_files
+        --obsolete_pdbs_path /data/pdb_mmcif/obsolete.dat
+        --max_template_date=\$DATE
+        --model_names model_1,model_2,model_3,model_4,model_5
+        --bfd_database_path /data/bfd/bfd_metaclust_clu_complete_id30_c90_final_seq.sorted_opt 
+        --uniclust30_database_path /data/uniclust30/uniclust30_2018_08/uniclust30_2018_08
+        &&
+
+        ## for dry run testing
+        ## cp -r $__tool_directory__/output . &&
+
+        ## generate extra outputs -----------------
+        ## plddts
+        python3 $__tool_directory__/gen_extra_outputs.py output/alphafold plddts &&
+        
+        echo 'pwd command' &&
+        pwd &&
+        
+        ## html
+        mkdir -p '${ html.files_path }' &&
+        wget -q -O - https://raw.githubusercontent.com/neoformit/alphafold-galaxy/embedded/index.html > ${html} &&
+        cp output/alphafold/ranked_*.pdb '${html.files_path}' && 
+        mv working/* . 
+
+
+    ]]></command>
+    <inputs>
+        <conditional name="fasta_or_text">
+            <param name="input_mode" type="select" label="Use fasta from history or paste sequence?" help="Input protein sequence to fold. Format can be fasta file from history, or text. Provide a single protein sequence per job. ">
+                <option value="history">Use fasta from history</option>
+                <option value="textbox">Paste sequence into textbox</option>
+            </param>
+            <when value="history">
+                <param name="fasta_file" type="data" format="fasta" label="Fasta file from history" help="Select single fasta protein sequence from your history. If you wish to fold multiple proteins, submit an individual job for each protein." />
+            </when>
+            <when value="textbox">
+                <param name="fasta_text" type="text" area="true" value="" label="Fasta sequence" help="Paste single protein sequence in the textbox above. DO NOT include a fasta header line (starting with '>'). If you wish to fold multiple proteins, submit an individual job for each protein.">
+                    <sanitizer invalid_char="">
+                        <!-- TODO make this more flexible?  -->
+                        <valid initial="string.letters,string.digits">
+                            <add value="_" />
+                            <add value=">" />
+                            <add value="-" />
+                            <add value="=" />
+                            <add value="/" />
+                            <add value="\" />
+                            <add value="\n" />
+                            <add value="|" />
+                            <add value=" " />
+                        </valid>
+                    </sanitizer>
+                </param>
+            </when>
+        </conditional>
+        <param name="output_plddts" type="boolean" checked="true" label="Output per-residue confidence scores" help="Alphafold produces a pLDDT score between 0-100 for each residue in the folded models. High scores represent high confidence in placement for the residue, while low scoring residues have lower confidence. Sections of low confidence often occur in disordered regions. " />
+
+    </inputs>
+    <outputs>
+        <!-- <collection name="models" type="list" label="${tool.name} on ${on_string}: Models">
+		    <discover_datasets pattern="(?P&lt;designation&gt;ranked_\d)\.pdb" ext="pdb" directory="output/alphafold/"/>
+        </collection> -->
+        <data name="model5" format="pdb" from_work_dir="output/alphafold/ranked_4.pdb" label="${tool.name} on ${on_string}: Model 5"/>
+        <data name="model4" format="pdb" from_work_dir="output/alphafold/ranked_3.pdb" label="${tool.name} on ${on_string}: Model 4"/>
+        <data name="model3" format="pdb" from_work_dir="output/alphafold/ranked_2.pdb" label="${tool.name} on ${on_string}: Model 3"/>
+        <data name="model2" format="pdb" from_work_dir="output/alphafold/ranked_1.pdb" label="${tool.name} on ${on_string}: Model 2"/>
+        <data name="model1" format="pdb" from_work_dir="output/alphafold/ranked_0.pdb" label="${tool.name} on ${on_string}: Model 1"/>
+
+        <data name="confidence_scores" format="tsv" from_work_dir="output/alphafold/model_confidence_scores.tsv" label="${tool.name} on ${on_string}: Model confidence scores"/>
+        <data name="plddts" format="tsv" from_work_dir="output/alphafold/plddts.tsv" label="${tool.name} on ${on_string}: Per-residue confidence scores (plddts)">
+            <filter>(output_plddts)</filter>
+        </data>
+        <data name="html" format="html" label="${tool.name} on ${on_string}: Webpage" />
+
+    </outputs>
+    <tests>
+
+        <!-- this is a TODO! -->
+        <!-- the following is a rough template to fine tune after an initial run has been completed. -->
+        <test expect_num_outputs="4">
+            <conditional name="fasta_or_text">
+                <param name="input_mode" value="history"/>
+                <param name="fasta_file" value="test1.fasta"/>
+            </conditional>
+            <param name="output_plddts" value="true"/>
+            <!-- 'models' output test can be improved once 'test1.fasta' is actually run -->
+            <!-- <output_collection name="models" type="list">
+                <element name="model_1.pdb" file="test1_model_1.pdb" compare="sim_size" delta="50" />
+            </output_collection> -->
+            <output name="confidence_scores">
+                <assert_contents>
+                    <has_n_columns n="2"/>
+                    <has_n_lines n="6"/>
+                    <has_size value="158" delta="10"/>
+                </assert_contents>
+            </output>
+            <output name="plddts">
+                <assert_contents>
+                    <has_n_columns n="2"/>
+                    <has_n_lines n="6"/>
+                    <has_size value="3100" delta="200"/>
+                </assert_contents>
+            </output>
+            <output name="html" file="index.html" compare="diff" delta="0" />
+        </test>
+
+    </tests>
+    <help><![CDATA[
+
+.. class:: infomark
+
+**What it does**
+
+Fill in help in reStructuredText format (https://docutils.sourceforge.io/docs/ref/rst/restructuredtext.html)
+If you want, you can preview your help section using this online editor: http://rst.ninjs.org/
+
+Usage
+.....
+
+**Input**
+
+**Output**
+
+
+    ]]></help>
+    <citations>
+        <citation type="doi">https://doi.org/10.1038/s41586-021-03819-2</citation>
+    </citations>
+</tool>